--- conflicted
+++ resolved
@@ -8,19 +8,13 @@
   global:
     - RUST_BACKTRACE=1
 before_install:
-<<<<<<< HEAD
-  - sudo apt-get -y install python3-dev python3-pip python3-setuptools python3-wheel
+  - sudo apt-get -y install python3-dev python3-pip python3-setuptools python3-wheel python3-virtualenv
   - sudo pip3 install --upgrade pip
-  - pip3 install --user pyo3-pack cffi
-=======
-  - sudo apt-get -y install python3-dev python3-pip python3-setuptools python3-wheel python3-virtualenv
-  - sudo pip install --upgrade pip
 script:
   - cargo build --release --verbose --all
   - cargo test --verbose --all
   - virtualenv -p python3 venv
   - bash scripts/smoke_test.sh
->>>>>>> 55cfa59a
 deploy:
   skip_cleanup: true
   provider: script
