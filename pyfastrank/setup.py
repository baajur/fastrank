--- conflicted
+++ resolved
@@ -1,11 +1,7 @@
 from setuptools import setup, find_packages
 
-<<<<<<< HEAD
-version = '0.3.2'
-=======
-pyfastrank_version = '0.3.1'
-cfastrank_version = '0.3.0'
->>>>>>> cf2df72b
+pyfastrank_version = '0.3.2'
+cfastrank_version = '0.3.2'
 
 setup(
     name='fastrank',
